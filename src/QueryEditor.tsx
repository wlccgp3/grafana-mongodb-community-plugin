--- conflicted
+++ resolved
@@ -1,7 +1,6 @@
 import { defaults, zip } from 'lodash';
 
 import React, { ChangeEvent, PureComponent, SyntheticEvent } from 'react';
-<<<<<<< HEAD
 import { 
   Input,
   FieldSet,
@@ -16,14 +15,6 @@
 import { QueryEditorProps, SelectableValue } from '@grafana/data';
 import { DataSource } from './datasource';
 import { defaultQuery, MongoDBDataSourceOptions, MongoDBQuery, MongoDBQueryType } from './types';
-=======
-import { LegacyForms, Tooltip, InlineFormLabel, Icon, Switch } from '@grafana/ui';
-import { QueryEditorProps, SelectableValue } from '@grafana/data';
-import { DataSource } from './datasource';
-import { defaultQuery, MongoDBDataSourceOptions, MongoDBQuery, MongoDBQueryType } from './types';
-const { FormField, Input, Select } = LegacyForms;
-
->>>>>>> 6783b88c
 
 type Props = QueryEditorProps<DataSource, MongoDBQuery, MongoDBDataSourceOptions>;
 
@@ -108,31 +99,27 @@
     onRunQuery();
   };
 
-<<<<<<< HEAD
+  onLegendFormatChange = (event: ChangeEvent<HTMLInputElement>) => {
+    const { onChange, query, onRunQuery } = this.props;
+    onChange({ ...query, legendFormat: event.target.value });
+    // executes the query
+    onRunQuery();
+  };
+
+  onSchemaInferenceChange = (event: ChangeEvent<HTMLInputElement>) => {
+    const { onChange, query, onRunQuery } = this.props;
+    onChange({ ...query, schemaInference: event.target.checked });
+    // executes the query
+    onRunQuery();
+  };
+  onSchemaInferenceDepthChange = (event: ChangeEvent<HTMLInputElement>) => {
+    const { onChange, query, onRunQuery } = this.props;
+    onChange({ ...query, schemaInferenceDepth: parseInt(event.target.value, 10) });
+    // executes the query
+    onRunQuery();
+  };
+
   onValueFieldChange = (index: number) => (event: ChangeEvent<HTMLInputElement>) => {
-=======
-  onLegendFormatChange = (event: ChangeEvent<HTMLInputElement>) => {
-    const { onChange, query, onRunQuery } = this.props;
-    onChange({ ...query, legendFormat: event.target.value });
-    // executes the query
-    onRunQuery();
-  };
-
-  onSchemaInferenceChange = (event: ChangeEvent<HTMLInputElement>) => {
-    const { onChange, query, onRunQuery } = this.props;
-    onChange({ ...query, schemaInference: event.target.checked });
-    // executes the query
-    onRunQuery();
-  };
-  onSchemaInferenceDepthChange = (event: ChangeEvent<HTMLInputElement>) => {
-    const { onChange, query, onRunQuery } = this.props;
-    onChange({ ...query, schemaInferenceDepth: parseInt(event.target.value, 10) });
-    // executes the query
-    onRunQuery();
-  };
-
-  onValueFieldsChange = (event: ChangeEvent<HTMLInputElement>) => {
->>>>>>> 6783b88c
     const { onChange, query, onRunQuery } = this.props;
     let newValueFields = Array.from(query.valueFields);
     newValueFields.splice(index, 1, event.target.value);
@@ -227,7 +214,6 @@
           </InlineFieldRow>
           <InlineField
               labelWidth={this.labelWidth}
-<<<<<<< HEAD
               tooltip="Type of query to execute"
               label="QueryType"
               >
@@ -289,35 +275,19 @@
                   ))}
                   <Button onClick={this.onLabelFieldAppend}>+</Button>
               </div>
+              <InlineField
+                    labelWidth={this.labelWidth}
+                    label="Legend Format"
+                    tooltip="Series name override. Replacements are:\n{{.Value}}: Value field name.\n{{.Labels.field_name}}: Value of the label with name 'field_name'\n{{.Labels}}: key=value,... for all labels\nSee https://pkg.go.dev/text/template for full syntax.\nFunctions from https://masterminds.github.io/sprig/ are provided"
+              >
+                <Input
+                  value={query.legendFormat || ""}
+                  onChange={this.onLegendFormatChange}
+                />
+              </InlineField>
             </>
           ) : false }
-          <InlineFormLabel
-            width={this.labelWidth}
-            tooltip="These fields contain measurements or other recorded values. You must also specify the data types (float64, uint64, string, etc) for each field. Prefix with a star if a field may not appear in every document for a given series. See https://pkg.go.dev/github.com/grafana/grafana-plugin-sdk-go/data#FieldType for a list of valid types. Nested fields are not supported, please project to a flat document"
-          >Value Fields</InlineFormLabel>
-          <div>
-            {zip(query.valueFields, query.valueFieldTypes).map((field, index) => (
-                <InlineFieldRow key={index}>
-                    <Input
-                      onChange={this.onValueFieldChange(index)}
-                      width={this.longWidth}
-                      value={field[0]}
-                      placeholder="name"
-                    ></Input>
-                    <InlineField label=":">
-                        <Input
-                          onChange={this.onValueFieldTypeChange(index)}
-                          width={this.longWidth}
-                          value={field[1]}
-                          placeholder="type"
-                        ></Input>
-                    </InlineField>
-                    <Button onClick={this.onValueFieldRemove(index)}>-</Button>
-                </InlineFieldRow>
-            ))}
-            <Button onClick={this.onValueFieldAppend}>+</Button>
-         </div>
-         { (query.queryType || this.defaultQueryType) === MongoDBQueryType.Timeseries ? (
+          { (query.queryType || this.defaultQueryType) === MongoDBQueryType.Timeseries ? (
             <>
               <InlineField
                   label="Automatic Time-Bound"
@@ -341,96 +311,64 @@
               </InlineField>
             </>
           ) : false }
-        </FieldSet>
-
-=======
-              value={query.timestampField || ''}
-              onChange={this.onTimestampFieldChange}
-              label="Timestamp Field"
-              tooltip="Field to expect in every document containing the timestamp"
+
+          <div className="gf-form">
+            <InlineFormLabel
+              width={this.labelWidth}
+              tooltip="If enabled, Grafana will attempt to figure out the types of your data based on the first few documents. Otherwise, you will need to specify the names and datatypes of each field"
+            >
+              Infer Schema
+            </InlineFormLabel>
+            <InlineSwitch
+              value={query.schemaInference || false}
+              onChange={this.onSchemaInferenceChange}
             />
           </div>
-          <div className="gf-form">
-            <FormField
-              labelWidth={this.labelWidth}
-              value={query.timestampFormat || ''}
-              onChange={this.onTimestampFormatChange}
-              label="Timestamp Format"
-              tooltip="If blank, assume timestamps are native BSON timestamps. Otherwise, parse the timestamp as a string in the format described here: https://pkg.go.dev/time#Parse"
-            />
-          </div>
-
-          <div className="gf-form">
-            <FormField
-              labelWidth={this.labelWidth}
-              value={(query.labelFields || []).join(",")}
-              onChange={this.onLabelFieldsChange}
-              label="Label Fields"
-              tooltip="Comma separated list of fields containg labels to distinguish different series. Nested fields are not supported, please project to a flat document"
-            />
-          </div>
-          <div className="gf-form">
-            <FormField
-              labelWidth={this.labelWidth}
-              value={query.legendFormat || ""}
-              onChange={this.onLegendFormatChange}
-              label="Legend Format"
-              tooltip="Series name override. Replacements are:\n{{.Value}}: Value field name.\n{{.Labels.field_name}}: Value of the label with name 'field_name'\n{{.Labels}}: key=value,... for all labels\nSee https://pkg.go.dev/text/template for full syntax.\nFunctions from https://masterminds.github.io/sprig/ are provided"
-            />
-          </div>
-        </div>
-      ) : false }
-
-      <div className="gf-form">
-        <InlineFormLabel
-          width={this.labelWidth}
-          tooltip="If enabled, Grafana will attempt to figure out the types of your data based on the first few documents. Otherwise, you will need to specify the names and datatypes of each field"
-        >
-          Infer Schema
-        </InlineFormLabel>
-        <Switch
-          value={query.schemaInference || false}
-          onChange={this.onSchemaInferenceChange}
-        />
-      </div>
-
-      { query.schemaInference ?
-        <>
-          <FormField
-            labelWidth={this.labelWidth}
-            value={`${query.schemaInferenceDepth}`}
-            onChange={this.onSchemaInferenceDepthChange}
-            label="Schema Inference Depth"
-            type="number"
-            tooltip="How many documents to consider for inference before assuming no new fields will be present. If all documents have the same fields, you can set this to 1"
-          />
-        </>
-        :
-        <>
-          <div className="gf-form">
-            <FormField
-              labelWidth={this.labelWidth}
-              value={(query.valueFields || []).join(",")}
-              onChange={this.onValueFieldsChange}
-              label="Value Fields"
-              tooltip="Comma separated list of fields containing measurements or other recorded values. Nested fields are not supported, please project to a flat document"
-            />
-          </div>
-
-          <div className="gf-form">
-            <FormField
-              labelWidth={this.labelWidth}
-              value={(query.valueFieldTypes || []).join(",")}
-              onChange={this.onValueFieldTypesChange}
-              label="Value Field Types"
-              tooltip="Comma separated list of the data types (float64, uint64, string, etc) of the values listed in the Value Fields. Prefix with a star if a field may not appear in every document for a given series."
-            />
-          </div>
-        </>
-      }
-
-      <div className="gf-form">
->>>>>>> 6783b88c
+
+          { query.schemaInference ?
+            <>
+              <InlineField
+                    labelWidth={this.labelWidth}
+                    label="Schema Inference Depth"
+                    tooltip="How many documents to consider for inference before assuming no new fields will be present. If all documents have the same fields, you can set this to 1"
+              >
+                <Input
+                    value={`${query.schemaInferenceDepth}`}
+                    onChange={this.onSchemaInferenceDepthChange}
+                    type="number"
+                />
+              </InlineField>
+            </>
+            :
+            <>
+              <InlineFormLabel
+                width={this.labelWidth}
+                tooltip="These fields contain measurements or other recorded values. You must also specify the data types (float64, uint64, string, etc) for each field. Prefix with a star if a field may not appear in every document for a given series. See https://pkg.go.dev/github.com/grafana/grafana-plugin-sdk-go/data#FieldType for a list of valid types. Nested fields are not supported, please project to a flat document"
+              >Value Fields</InlineFormLabel>
+              {zip(query.valueFields, query.valueFieldTypes).map((field, index) => (
+                  <InlineFieldRow key={index}>
+                      <Input
+                        onChange={this.onValueFieldChange(index)}
+                        width={this.longWidth}
+                        value={field[0]}
+                        placeholder="name"
+                      ></Input>
+                      <InlineField label=":">
+                          <Input
+                            onChange={this.onValueFieldTypeChange(index)}
+                            width={this.longWidth}
+                            value={field[1]}
+                            placeholder="type"
+                          ></Input>
+                      </InlineField>
+                      <Button onClick={this.onValueFieldRemove(index)}>-</Button>
+                  </InlineFieldRow>
+              ))}
+              <Button onClick={this.onValueFieldAppend}>+</Button>
+            </>
+          }
+
+        </FieldSet>
         <InlineFormLabel
           width={this.labelWidth}
           tooltip="Argument to db.collection.aggregate(...), a JSON array of pipeline stage objects. Helper functions like new Date() or ObjectId() are not supported, consult the MongoDB manual at https://www.mongodb.com/docs/manual/reference/mongodb-extended-json/ to see how to represent these functions in pure JSON"
